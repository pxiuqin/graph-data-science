/*
 * Copyright (c) 2017-2020 "Neo4j,"
 * Neo4j Sweden AB [http://neo4j.com]
 *
 * This file is part of Neo4j.
 *
 * Neo4j is free software: you can redistribute it and/or modify
 * it under the terms of the GNU General Public License as published by
 * the Free Software Foundation, either version 3 of the License, or
 * (at your option) any later version.
 *
 * This program is distributed in the hope that it will be useful,
 * but WITHOUT ANY WARRANTY; without even the implied warranty of
 * MERCHANTABILITY or FITNESS FOR A PARTICULAR PURPOSE.  See the
 * GNU General Public License for more details.
 *
 * You should have received a copy of the GNU General Public License
 * along with this program.  If not, see <http://www.gnu.org/licenses/>.
 */
package org.neo4j.graphalgo.wcc;

import com.carrotsearch.hppc.BitSet;
import org.junit.jupiter.api.Test;
import org.junit.jupiter.params.ParameterizedTest;
import org.junit.jupiter.params.provider.EnumSource;
import org.neo4j.graphalgo.Orientation;
import org.neo4j.graphalgo.TestLog;
import org.neo4j.graphalgo.TestProgressLogger;
import org.neo4j.graphalgo.api.Graph;
import org.neo4j.graphalgo.core.GraphDimensions;
import org.neo4j.graphalgo.core.ImmutableGraphDimensions;
import org.neo4j.graphalgo.core.concurrency.Pools;
import org.neo4j.graphalgo.core.utils.ProgressLogger;
import org.neo4j.graphalgo.core.utils.mem.MemoryRange;
import org.neo4j.graphalgo.core.utils.paged.AllocationTracker;
import org.neo4j.graphalgo.core.utils.paged.dss.DisjointSetStruct;

import java.util.Arrays;
import java.util.List;
import java.util.concurrent.atomic.AtomicLong;
import java.util.stream.Collectors;
import java.util.stream.IntStream;

import static org.junit.jupiter.api.Assertions.assertEquals;
import static org.junit.jupiter.api.Assertions.assertTrue;
import static org.neo4j.graphalgo.TestSupport.fromGdl;

<<<<<<< HEAD
/**
 * 弱连通分量测试
 */
class WccTest extends AlgoTestBase {
=======
class WccTest {
>>>>>>> d8652ad1

    private static final int SETS_COUNT = 16;
    private static final int SET_SIZE = 10;

    /**
     * Compute number of sets present.
     */
    static long getSetCount(DisjointSetStruct struct) {
        long capacity = struct.size();
        BitSet sets = new BitSet(capacity);
        for (long i = 0L; i < capacity; i++) {
            long setId = struct.setIdOf(i);
            sets.set(setId);
        }
        return sets.cardinality();
    }

    int communitySize() {
        return SET_SIZE;
    }

    @ParameterizedTest(name = "orientation = {0}")
    @EnumSource(Orientation.class)
    void shouldComputeComponents(Orientation orientation) {
        var graph = createTestGraph(orientation);

        DisjointSetStruct result = run(graph);

        assertEquals(SETS_COUNT, getSetCount(result));
        long[] setRegions = new long[SETS_COUNT];
        Arrays.fill(setRegions, -1);

        graph.forEachNode((nodeId) -> {
            long expectedSetRegion = nodeId / SET_SIZE;
            final long setId = result.setIdOf(nodeId);
            int setRegion = (int) (setId / SET_SIZE);
            assertEquals(
                expectedSetRegion,
                setRegion,
                "Node " + nodeId + " in unexpected set: " + setId
            );

            long regionSetId = setRegions[setRegion];
            if (regionSetId == -1) {
                setRegions[setRegion] = setId;
            } else {
                assertEquals(
                    regionSetId,
                    setId,
                    "Inconsistent set for node " + nodeId + ", is " + setId + " but should be " + regionSetId
                );
            }
            return true;
        });
    }

    @Test
    void shouldLogProgress() {
        var graph = createTestGraph(Orientation.NATURAL);

        var testLogger = new TestProgressLogger(graph.relationshipCount(), "Wcc", 2);

        new Wcc(
            graph,
            Pools.DEFAULT,
            communitySize() / 4,
            ImmutableWccStreamConfig.builder().concurrency(2).build(),
            testLogger,
            AllocationTracker.EMPTY
        ).compute();

        List<AtomicLong> progresses = testLogger.getProgresses();
        assertEquals(1, progresses.size());
        assertEquals(graph.relationshipCount(), progresses.get(0).get());

        assertTrue(testLogger.containsMessage(TestLog.INFO, ":: Start"));
        assertTrue(testLogger.containsMessage(TestLog.INFO, ":: Finished"));
    }

    @Test
    void memRecParallel() {
        GraphDimensions dimensions0 = ImmutableGraphDimensions.builder().nodeCount(0).build();

        assertEquals(
            MemoryRange.of(128),
            Wcc.memoryEstimation(false).estimate(dimensions0, 1).memoryUsage()
        );
        assertEquals(
            MemoryRange.of(168),
            Wcc.memoryEstimation(true).estimate(dimensions0, 1).memoryUsage()
        );
        assertEquals(
            MemoryRange.of(128),
            Wcc.memoryEstimation(false).estimate(dimensions0, 8).memoryUsage()
        );
        assertEquals(
            MemoryRange.of(168),
            Wcc.memoryEstimation(true).estimate(dimensions0, 8).memoryUsage()
        );
        assertEquals(
            MemoryRange.of(128),
            Wcc.memoryEstimation(false).estimate(dimensions0, 64).memoryUsage()
        );
        assertEquals(
            MemoryRange.of(168),
            Wcc.memoryEstimation(true).estimate(dimensions0, 64).memoryUsage()
        );

        GraphDimensions dimensions100 = ImmutableGraphDimensions.builder().nodeCount(100).build();
        assertEquals(
            MemoryRange.of(928),
            Wcc.memoryEstimation(false).estimate(dimensions100, 1).memoryUsage()
        );
        assertEquals(
            MemoryRange.of(1768),
            Wcc.memoryEstimation(true).estimate(dimensions100, 1).memoryUsage()
        );
        assertEquals(
            MemoryRange.of(928),
            Wcc.memoryEstimation(false).estimate(dimensions100, 8).memoryUsage()
        );
        assertEquals(
            MemoryRange.of(1768),
            Wcc.memoryEstimation(true).estimate(dimensions100, 8).memoryUsage()
        );
        assertEquals(
            MemoryRange.of(928),
            Wcc.memoryEstimation(false).estimate(dimensions100, 64).memoryUsage()
        );
        assertEquals(
            MemoryRange.of(1768),
            Wcc.memoryEstimation(true).estimate(dimensions100, 64).memoryUsage()
        );

        GraphDimensions dimensions100B = ImmutableGraphDimensions.builder().nodeCount(100_000_000_000L).build();
        assertEquals(
            MemoryRange.of(800_122_070_456L),
            Wcc.memoryEstimation(false).estimate(dimensions100B, 1).memoryUsage()
        );
        assertEquals(
            MemoryRange.of(1_600_244_140_824L),
            Wcc.memoryEstimation(true).estimate(dimensions100B, 1).memoryUsage()
        );
        assertEquals(
            MemoryRange.of(800_122_070_456L),
            Wcc.memoryEstimation(false).estimate(dimensions100B, 8).memoryUsage()
        );
        assertEquals(
            MemoryRange.of(1_600_244_140_824L),
            Wcc.memoryEstimation(true).estimate(dimensions100B, 8).memoryUsage()
        );
        assertEquals(
            MemoryRange.of(800_122_070_456L),
            Wcc.memoryEstimation(false).estimate(dimensions100B, 64).memoryUsage()
        );
        assertEquals(
            MemoryRange.of(1_600_244_140_824L),
            Wcc.memoryEstimation(true).estimate(dimensions100B, 64).memoryUsage()
        );
    }

    private static Graph createTestGraph(Orientation orientation) {
        int[] setSizes = new int[SETS_COUNT];
        Arrays.fill(setSizes, SET_SIZE);

        StringBuilder gdl = new StringBuilder();

        for (int setSize : setSizes) {
            gdl.append(createLine(setSize));
        }

        return fromGdl(gdl.toString(), orientation);
    }

    static String createLine(int setSize) {
        return IntStream.range(0, setSize)
            .mapToObj(i -> "()")
            .collect(Collectors.joining("-[:REL]->"));
    }

    DisjointSetStruct run(Graph graph) {
        return run(graph, ImmutableWccStreamConfig.builder().build());
    }

    DisjointSetStruct run(Graph graph, WccBaseConfig config) {
        return run(graph, config, communitySize() / config.concurrency());
    }

    DisjointSetStruct run(Graph graph, WccBaseConfig config, int concurrency) {
        return new Wcc(
            graph,
            Pools.DEFAULT,
            communitySize() / concurrency,
            config,
            ProgressLogger.NULL_LOGGER,
            AllocationTracker.EMPTY
        ).compute();
    }
}<|MERGE_RESOLUTION|>--- conflicted
+++ resolved
@@ -45,14 +45,10 @@
 import static org.junit.jupiter.api.Assertions.assertTrue;
 import static org.neo4j.graphalgo.TestSupport.fromGdl;
 
-<<<<<<< HEAD
 /**
  * 弱连通分量测试
  */
-class WccTest extends AlgoTestBase {
-=======
 class WccTest {
->>>>>>> d8652ad1
 
     private static final int SETS_COUNT = 16;
     private static final int SET_SIZE = 10;
