--- conflicted
+++ resolved
@@ -380,13 +380,8 @@
         for (; offset2 < length2; offset2++) {
             max += weights2[offset2];
         }
-<<<<<<< HEAD
-
-        return min / max;
-=======
         double similarity = min / max;
         return similarity >= config.similarityCutoff() ? similarity : Double.NaN;
->>>>>>> d8652ad1
     }
 
     private LongStream nodeStream() {
