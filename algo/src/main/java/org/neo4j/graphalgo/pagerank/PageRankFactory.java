/*
 * Copyright (c) 2017-2020 "Neo4j,"
 * Neo4j Sweden AB [http://neo4j.com]
 *
 * This file is part of Neo4j.
 *
 * Neo4j is free software: you can redistribute it and/or modify
 * it under the terms of the GNU General Public License as published by
 * the Free Software Foundation, either version 3 of the License, or
 * (at your option) any later version.
 *
 * This program is distributed in the hope that it will be useful,
 * but WITHOUT ANY WARRANTY; without even the implied warranty of
 * MERCHANTABILITY or FITNESS FOR A PARTICULAR PURPOSE.  See the
 * GNU General Public License for more details.
 *
 * You should have received a copy of the GNU General Public License
 * along with this program.  If not, see <http://www.gnu.org/licenses/>.
 */
package org.neo4j.graphalgo.pagerank;

import org.neo4j.graphalgo.AlgorithmFactory;
import org.neo4j.graphalgo.api.Graph;
import org.neo4j.graphalgo.core.concurrency.Pools;
import org.neo4j.graphalgo.core.utils.BatchingProgressLogger;
import org.neo4j.graphalgo.core.utils.mem.MemoryEstimation;
import org.neo4j.graphalgo.core.utils.mem.MemoryEstimations;
import org.neo4j.graphalgo.core.utils.mem.MemoryUsage;
import org.neo4j.graphalgo.core.utils.paged.AllocationTracker;
import org.neo4j.logging.Log;

<<<<<<< HEAD
import static org.neo4j.graphalgo.core.utils.BitUtil.ceilDiv;

public class PageRankFactory<CONFIG extends PageRankBaseConfig> extends AlgorithmFactory<PageRank, CONFIG> {

    private final PageRankAlgorithmType algorithmType;

    public PageRankFactory() {
        this(PageRankAlgorithmType.NON_WEIGHTED);  //默认给定无权图
    }

    public PageRankFactory(PageRankAlgorithmType algorithmType) {
        this.algorithmType = algorithmType;
    }
=======
public class PageRankFactory<CONFIG extends PageRankBaseConfig> implements AlgorithmFactory<PageRank, CONFIG> {
>>>>>>> d8652ad1

    @Override
    public PageRank build(
        Graph graph,
        PageRankBaseConfig configuration,
        AllocationTracker tracker,
        Log log
    ) {
        var progressLogger = new BatchingProgressLogger(
            log,
            graph.relationshipCount(),
            getClass().getSimpleName(),
            configuration.concurrency()
        );

<<<<<<< HEAD
        //构建一个新图
        return algorithmType.create(
=======
        return algorithmType(configuration).create(
>>>>>>> d8652ad1
            graph,
            configuration.sourceNodeIds(),
            configuration,
            Pools.DEFAULT,
            progressLogger,
            tracker
        );
    }

    @Override
    public MemoryEstimation memoryEstimation(CONFIG config) {
        return MemoryEstimations.builder(PageRank.class)
<<<<<<< HEAD
            .add(MemoryEstimations.setup("computeSteps", (dimensions, concurrency) -> {
                // adjust concurrency, if necessary
                long nodeCount = dimensions.nodeCount();
                long nodesPerThread = ceilDiv(nodeCount, concurrency);  //除法
                if (nodesPerThread > Partition.MAX_NODE_COUNT) {
                    concurrency = (int) ceilDiv(nodeCount, Partition.MAX_NODE_COUNT);
                    nodesPerThread = ceilDiv(nodeCount, concurrency);
                    while (nodesPerThread > Partition.MAX_NODE_COUNT) {
                        concurrency++;
                        nodesPerThread = ceilDiv(nodeCount, concurrency);
                    }
                }

                return MemoryEstimations
                    .builder(PageRank.ComputeSteps.class)
                    .perThread("scores[] wrapper", MemoryUsage::sizeOfObjectArray)
                    .perThread("starts[]", MemoryUsage::sizeOfLongArray)
                    .perThread("lengths[]", MemoryUsage::sizeOfLongArray)
                    .perThread("list of computeSteps", MemoryUsage::sizeOfObjectArray)
                    .perThread("ComputeStep", algorithmType.memoryEstimation())
                    .build();
            }))
=======
            .add(MemoryEstimations.setup("computeSteps", (dimensions, concurrency) -> MemoryEstimations
                .builder(PageRank.ComputeSteps.class)
                .perThread("scores[] wrapper", MemoryUsage::sizeOfObjectArray)
                .perThread("starts[]", MemoryUsage::sizeOfLongArray)
                .perThread("lengths[]", MemoryUsage::sizeOfLongArray)
                .perThread("list of computeSteps", MemoryUsage::sizeOfObjectArray)
                .perThread("ComputeStep", algorithmType(config).memoryEstimation())
                .build()))
>>>>>>> d8652ad1
            .build();
    }

    private PageRankAlgorithmType algorithmType(PageRankBaseConfig configuration) {
        return configuration.relationshipWeightProperty() == null
            ? PageRankAlgorithmType.NON_WEIGHTED
            : PageRankAlgorithmType.WEIGHTED;
    }
}<|MERGE_RESOLUTION|>--- conflicted
+++ resolved
@@ -29,23 +29,7 @@
 import org.neo4j.graphalgo.core.utils.paged.AllocationTracker;
 import org.neo4j.logging.Log;
 
-<<<<<<< HEAD
-import static org.neo4j.graphalgo.core.utils.BitUtil.ceilDiv;
-
-public class PageRankFactory<CONFIG extends PageRankBaseConfig> extends AlgorithmFactory<PageRank, CONFIG> {
-
-    private final PageRankAlgorithmType algorithmType;
-
-    public PageRankFactory() {
-        this(PageRankAlgorithmType.NON_WEIGHTED);  //默认给定无权图
-    }
-
-    public PageRankFactory(PageRankAlgorithmType algorithmType) {
-        this.algorithmType = algorithmType;
-    }
-=======
 public class PageRankFactory<CONFIG extends PageRankBaseConfig> implements AlgorithmFactory<PageRank, CONFIG> {
->>>>>>> d8652ad1
 
     @Override
     public PageRank build(
@@ -61,12 +45,7 @@
             configuration.concurrency()
         );
 
-<<<<<<< HEAD
-        //构建一个新图
-        return algorithmType.create(
-=======
         return algorithmType(configuration).create(
->>>>>>> d8652ad1
             graph,
             configuration.sourceNodeIds(),
             configuration,
@@ -79,30 +58,6 @@
     @Override
     public MemoryEstimation memoryEstimation(CONFIG config) {
         return MemoryEstimations.builder(PageRank.class)
-<<<<<<< HEAD
-            .add(MemoryEstimations.setup("computeSteps", (dimensions, concurrency) -> {
-                // adjust concurrency, if necessary
-                long nodeCount = dimensions.nodeCount();
-                long nodesPerThread = ceilDiv(nodeCount, concurrency);  //除法
-                if (nodesPerThread > Partition.MAX_NODE_COUNT) {
-                    concurrency = (int) ceilDiv(nodeCount, Partition.MAX_NODE_COUNT);
-                    nodesPerThread = ceilDiv(nodeCount, concurrency);
-                    while (nodesPerThread > Partition.MAX_NODE_COUNT) {
-                        concurrency++;
-                        nodesPerThread = ceilDiv(nodeCount, concurrency);
-                    }
-                }
-
-                return MemoryEstimations
-                    .builder(PageRank.ComputeSteps.class)
-                    .perThread("scores[] wrapper", MemoryUsage::sizeOfObjectArray)
-                    .perThread("starts[]", MemoryUsage::sizeOfLongArray)
-                    .perThread("lengths[]", MemoryUsage::sizeOfLongArray)
-                    .perThread("list of computeSteps", MemoryUsage::sizeOfObjectArray)
-                    .perThread("ComputeStep", algorithmType.memoryEstimation())
-                    .build();
-            }))
-=======
             .add(MemoryEstimations.setup("computeSteps", (dimensions, concurrency) -> MemoryEstimations
                 .builder(PageRank.ComputeSteps.class)
                 .perThread("scores[] wrapper", MemoryUsage::sizeOfObjectArray)
@@ -111,7 +66,6 @@
                 .perThread("list of computeSteps", MemoryUsage::sizeOfObjectArray)
                 .perThread("ComputeStep", algorithmType(config).memoryEstimation())
                 .build()))
->>>>>>> d8652ad1
             .build();
     }
 
