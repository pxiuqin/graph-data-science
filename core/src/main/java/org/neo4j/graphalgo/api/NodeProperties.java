/*
 * Copyright (c) 2017-2020 "Neo4j,"
 * Neo4j Sweden AB [http://neo4j.com]
 *
 * This file is part of Neo4j.
 *
 * Neo4j is free software: you can redistribute it and/or modify
 * it under the terms of the GNU General Public License as published by
 * the Free Software Foundation, either version 3 of the License, or
 * (at your option) any later version.
 *
 * This program is distributed in the hope that it will be useful,
 * but WITHOUT ANY WARRANTY; without even the implied warranty of
 * MERCHANTABILITY or FITNESS FOR A PARTICULAR PURPOSE.  See the
 * GNU General Public License for more details.
 *
 * You should have received a copy of the GNU General Public License
 * along with this program.  If not, see <http://www.gnu.org/licenses/>.
 */
package org.neo4j.graphalgo.api;

import org.neo4j.graphalgo.api.nodeproperties.ValueType;
import org.neo4j.values.storable.Value;

import java.util.OptionalDouble;
import java.util.OptionalLong;

import static org.neo4j.graphalgo.utils.StringFormatting.formatWithLocale;

public interface NodeProperties {

    default double getDouble(long nodeId) {
        throw unsupportedTypeException(ValueType.DOUBLE);
    }

    default long getLong(long nodeId) {
        throw unsupportedTypeException(ValueType.LONG);
    };

    default double[] getDoubleArray(long nodeId) {
        throw unsupportedTypeException(ValueType.DOUBLE_ARRAY);
    }

    default long[] getLongArray(long nodeId) {
        throw unsupportedTypeException(ValueType.LONG_ARRAY);
    }

    Object getObject(long nodeId);

    ValueType getType();

    Value getValue(long nodeId);

    /**
     * Release internal data structures and return an estimate how many bytes were freed.
     *
     * Note that the mapping is not usable afterwards.
     */
    default long release() {
        return 0;
    }

    /**
     * @return the number of values stored.
     */
    default long size() {
        return 0;
    }

    /**
     * @return the maximum long value contained in the mapping or an empty {@link OptionalLong} if the mapping is
     *         empty or the feature is not supported.
     * @throws java.lang.UnsupportedOperationException if the type is not coercible into a long.
     */
    default OptionalLong getMaxLongPropertyValue() {
<<<<<<< HEAD
        if (getType() == ValueType.DOUBLE) {
            var maxDoublePropertyValue = getMaxDoublePropertyValue();

            if (maxDoublePropertyValue.isPresent()) {
                return OptionalLong.of(((Double)maxDoublePropertyValue.getAsDouble()).longValue());
            } else {
                return OptionalLong.empty();
            }
        } else if (getType() == ValueType.LONG) {
            throw new UnsupportedOperationException(formatWithLocale("%s does not overwrite `getMaxLongPropertyValue`", getClass().getSimpleName()));
        } else {
            throw unsupportedTypeException(ValueType.LONG);

=======
        if (getType() == ValueType.LONG) {
            throw new UnsupportedOperationException(formatWithLocale("%s does not overwrite `getMaxLongPropertyValue`", getClass().getSimpleName()));
        } else {
            throw unsupportedTypeException(ValueType.LONG);
>>>>>>> e1adcef9
        }
    }

    /**
     * @return the maximum double value contained in the mapping or an empty {@link OptionalDouble} if the mapping is
     *         empty or the feature is not supported.
     * @throws java.lang.UnsupportedOperationException if the type is not coercible into a double.
     */
    default OptionalDouble getMaxDoublePropertyValue() {
<<<<<<< HEAD
        if (getType() == ValueType.LONG) {
            var maxLong = getMaxLongPropertyValue();

            if (maxLong.isPresent()) {
                return OptionalDouble.of(((Long)maxLong.getAsLong()).doubleValue());
            } else {
                return OptionalDouble.empty();
            }
        } else if (getType() == ValueType.DOUBLE) {
=======
        if (getType() == ValueType.DOUBLE) {
>>>>>>> e1adcef9
            throw new UnsupportedOperationException(formatWithLocale("%s does not overwrite `getMaxDoublePropertyValue`", getClass().getSimpleName()));
        } else {
            throw unsupportedTypeException(ValueType.DOUBLE);
        }
    }

    private UnsupportedOperationException unsupportedTypeException(ValueType expectedType) {
        return new UnsupportedOperationException(formatWithLocale("Tried to retrieve a value of type %s value from properties of type %s", expectedType, getType()));
    }
}<|MERGE_RESOLUTION|>--- conflicted
+++ resolved
@@ -73,26 +73,10 @@
      * @throws java.lang.UnsupportedOperationException if the type is not coercible into a long.
      */
     default OptionalLong getMaxLongPropertyValue() {
-<<<<<<< HEAD
-        if (getType() == ValueType.DOUBLE) {
-            var maxDoublePropertyValue = getMaxDoublePropertyValue();
-
-            if (maxDoublePropertyValue.isPresent()) {
-                return OptionalLong.of(((Double)maxDoublePropertyValue.getAsDouble()).longValue());
-            } else {
-                return OptionalLong.empty();
-            }
-        } else if (getType() == ValueType.LONG) {
-            throw new UnsupportedOperationException(formatWithLocale("%s does not overwrite `getMaxLongPropertyValue`", getClass().getSimpleName()));
-        } else {
-            throw unsupportedTypeException(ValueType.LONG);
-
-=======
         if (getType() == ValueType.LONG) {
             throw new UnsupportedOperationException(formatWithLocale("%s does not overwrite `getMaxLongPropertyValue`", getClass().getSimpleName()));
         } else {
             throw unsupportedTypeException(ValueType.LONG);
->>>>>>> e1adcef9
         }
     }
 
@@ -102,19 +86,7 @@
      * @throws java.lang.UnsupportedOperationException if the type is not coercible into a double.
      */
     default OptionalDouble getMaxDoublePropertyValue() {
-<<<<<<< HEAD
-        if (getType() == ValueType.LONG) {
-            var maxLong = getMaxLongPropertyValue();
-
-            if (maxLong.isPresent()) {
-                return OptionalDouble.of(((Long)maxLong.getAsLong()).doubleValue());
-            } else {
-                return OptionalDouble.empty();
-            }
-        } else if (getType() == ValueType.DOUBLE) {
-=======
         if (getType() == ValueType.DOUBLE) {
->>>>>>> e1adcef9
             throw new UnsupportedOperationException(formatWithLocale("%s does not overwrite `getMaxDoublePropertyValue`", getClass().getSimpleName()));
         } else {
             throw unsupportedTypeException(ValueType.DOUBLE);
