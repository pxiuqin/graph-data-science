--- conflicted
+++ resolved
@@ -2,12 +2,6 @@
 
 import org.neo4j.graphalgo.api.IdMapping;
 import org.neo4j.graphalgo.api.RelationshipConsumer;
-<<<<<<< HEAD
-import org.neo4j.graphalgo.api.RelationshipCursor;
-import org.neo4j.graphalgo.core.Kernel;
-import org.neo4j.graphalgo.core.utils.Directions;
-=======
->>>>>>> 82e4eeb8
 import org.neo4j.graphalgo.core.utils.Importer;
 import org.neo4j.graphdb.Direction;
 import org.neo4j.helpers.Exceptions;
@@ -158,15 +152,6 @@
             return builder.build();
         }
 
-<<<<<<< HEAD
-        private void importNode(Builder builder, Kernel.NodeItem nodeItem) {
-            final long neo4jId = nodeItem.id();
-            final int nodeId = idMapping.toMappedNodeId(neo4jId);
-            if (-1 == relationId) {
-                builder.aim(nodeId, nodeItem.degree(direction));
-            } else {
-                builder.aim(nodeId, nodeItem.degree(direction, relationId));
-=======
         private void importNode(Builder builder, long neo4jId, ReadOperations read, RelVisitor visitor)
         throws EntityNotFoundException {
             final int nodeId = idMapping.toMappedNodeId(neo4jId);
@@ -183,7 +168,6 @@
             while (rels.hasNext()) {
                 final long relId = rels.next();
                 rels.relationshipVisit(relId, visitor);
->>>>>>> 82e4eeb8
             }
         }
 
