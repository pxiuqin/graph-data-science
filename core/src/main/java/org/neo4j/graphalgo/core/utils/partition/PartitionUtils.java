/*
 * Copyright (c) 2017-2020 "Neo4j,"
 * Neo4j Sweden AB [http://neo4j.com]
 *
 * This file is part of Neo4j.
 *
 * Neo4j is free software: you can redistribute it and/or modify
 * it under the terms of the GNU General Public License as published by
 * the Free Software Foundation, either version 3 of the License, or
 * (at your option) any later version.
 *
 * This program is distributed in the hope that it will be useful,
 * but WITHOUT ANY WARRANTY; without even the implied warranty of
 * MERCHANTABILITY or FITNESS FOR A PARTICULAR PURPOSE.  See the
 * GNU General Public License for more details.
 *
 * You should have received a copy of the GNU General Public License
 * along with this program.  If not, see <http://www.gnu.org/licenses/>.
 */
package org.neo4j.graphalgo.core.utils.partition;

import org.neo4j.graphalgo.api.Degrees;
import org.neo4j.graphalgo.api.Graph;
import org.neo4j.graphalgo.core.concurrency.ParallelUtil;
import org.neo4j.graphalgo.core.utils.collection.primitive.PrimitiveLongIterator;

import java.util.ArrayList;
import java.util.List;

import static org.neo4j.graphalgo.core.utils.partition.Partition.MAX_NODE_COUNT;

public final class PartitionUtils {

    private PartitionUtils() {}

    public static List<Partition> rangePartition(int concurrency, long nodeCount) {
        long batchSize = ParallelUtil.adjustedBatchSize(nodeCount, concurrency, ParallelUtil.DEFAULT_BATCH_SIZE);
        List<Partition> partitions = new ArrayList<>(concurrency);
        for (long i = 0; i < nodeCount; i += batchSize) {
            long actualBatchSize = i + batchSize < nodeCount ? batchSize : nodeCount - i;
            partitions.add(Partition.of(i, actualBatchSize));
        }

        return partitions;
    }

    public static List<Partition> numberAlignedPartitioning(
        int concurrency,
        long nodeCount,
        long alignTo
    ) {
        final long initialBatchSize = ParallelUtil.adjustedBatchSize(nodeCount, concurrency, alignTo);
        final long remainder = initialBatchSize % alignTo;
        final long adjustedBatchSize = remainder == 0 ? initialBatchSize : initialBatchSize + (alignTo - remainder);
        List<Partition> partitions = new ArrayList<>(concurrency);
        for (long i = 0; i < nodeCount; i += adjustedBatchSize) {
            long actualBatchSize = i + adjustedBatchSize < nodeCount ? adjustedBatchSize : nodeCount - i;
            partitions.add(Partition.of(i, actualBatchSize));
        }

        return partitions;
    }

    //考虑基于出度来处理分片
    public static List<Partition> degreePartition(Graph graph, long batchSize) {
        return degreePartition(graph.nodeIterator(), graph, batchSize);
    }

    //当前节点和出度节点作为分片中节点数量的说明
    public static List<Partition> degreePartition(
        PrimitiveLongIterator nodes,
        Degrees degrees,
        long batchSize
    ) {
        List<Partition> partitions = new ArrayList<>();
        long start = 0L;
        while (nodes.hasNext()) {
            assert batchSize > 0L;
            long partitionSize = 0L;
            long nodeId = 0L;
            while (nodes.hasNext() && partitionSize <= batchSize && nodeId - start < MAX_NODE_COUNT) {
                nodeId = nodes.next();
                partitionSize += degrees.degree(nodeId); //节点的度大小累加到分片大小
            }

<<<<<<< HEAD
            long end = nodeId + 1;  //通过度大小和batchSize找到end节点
            partitions.add(new Partition(start, end - start));  //完成一个分片
=======
            long end = nodeId + 1;
            partitions.add(Partition.of(start, end - start));
>>>>>>> 4f7b2e0f
            start = end;
        }
        return partitions;
    }

}<|MERGE_RESOLUTION|>--- conflicted
+++ resolved
@@ -83,13 +83,8 @@
                 partitionSize += degrees.degree(nodeId); //节点的度大小累加到分片大小
             }
 
-<<<<<<< HEAD
-            long end = nodeId + 1;  //通过度大小和batchSize找到end节点
-            partitions.add(new Partition(start, end - start));  //完成一个分片
-=======
-            long end = nodeId + 1;
-            partitions.add(Partition.of(start, end - start));
->>>>>>> 4f7b2e0f
+            long end = nodeId + 1;    //通过度大小和batchSize找到end节点
+            partitions.add(Partition.of(start, end - start));  //完成一个分片
             start = end;
         }
         return partitions;
