--- conflicted
+++ resolved
@@ -40,11 +40,7 @@
 import org.neo4j.graphdb.Direction;
 import org.neo4j.graphdb.Label;
 import org.neo4j.graphdb.RelationshipType;
-<<<<<<< HEAD
-=======
-import org.neo4j.helpers.Exceptions;
 import org.neo4j.internal.kernel.api.security.AuthSubject;
->>>>>>> 7853b254
 import org.neo4j.kernel.internal.GraphDatabaseAPI;
 import org.neo4j.logging.Log;
 import org.neo4j.logging.NullLog;
@@ -476,15 +472,8 @@
         try {
             return (GraphFactory) constructor.invoke(api, setup);
         } catch (Throwable throwable) {
-<<<<<<< HEAD
             throwIfUnchecked(throwable);
             throw new RuntimeException(throwable.getMessage(), throwable);
-=======
-            throw Exceptions.launderedException(
-                throwable.getMessage(),
-                throwable
-            );
->>>>>>> 7853b254
         }
     }
 
